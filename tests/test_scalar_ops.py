import numpy as np
import numpy.random as npr
import scipy.stats as sps
from test_util import *
from autograd import grad
npr.seed(1)

def test_abs():
    fun = lambda x : 3.0 * np.abs(x)
    d_fun = grad(fun)
    check_grads(fun, 1.1)
    check_grads(fun, -1.1)
    check_grads(d_fun, 1.1)
    check_grads(d_fun, -1.1)

def test_sin():
    fun = lambda x : 3.0 * np.sin(x)
    d_fun = grad(fun)
    check_grads(fun, npr.randn())
    check_grads(d_fun, npr.randn())

def test_sign():
    fun = lambda x : 3.0 * np.sign(x)
    d_fun = grad(fun)
    check_grads(fun, 1.1)
    check_grads(fun, -1.1)
    check_grads(d_fun, 1.1)
    check_grads(d_fun, -1.1)

def test_exp():
    fun = lambda x : 3.0 * np.exp(x)
    d_fun = grad(fun)
    check_grads(fun, npr.randn())
    check_grads(d_fun, npr.randn())

def test_log():
    fun = lambda x : 3.0 * np.log(x)
    d_fun = grad(fun)
    check_grads(fun, abs(npr.randn()))
    check_grads(d_fun, abs(npr.randn()))

def test_neg():
    fun = lambda x : 3.0 * - x
    d_fun = grad(fun)
    check_grads(fun, npr.randn())
    check_grads(d_fun, npr.randn())

def test_cos():
    fun = lambda x : 3.0 * np.cos(x)
    d_fun = grad(fun)
    check_grads(fun, npr.randn())
    check_grads(d_fun, npr.randn())

def test_tan():
    fun = lambda x : 3.0 * np.tan(x)
    d_fun = grad(fun)
    check_grads(fun, npr.randn())
    check_grads(d_fun, npr.randn())

def test_cosh():
    fun = lambda x : 3.0 * np.cosh(x)
    d_fun = grad(fun)
    check_grads(fun, npr.randn())
    check_grads(d_fun, npr.randn())

def test_sinh():
    fun = lambda x : 3.0 * np.sinh(x)
    d_fun = grad(fun)
    check_grads(fun, npr.randn())
    check_grads(d_fun, npr.randn())

def test_tanh():
    fun = lambda x : 3.0 * np.tanh(x)
    d_fun = grad(fun)
    check_grads(fun, npr.randn())
    check_grads(d_fun, npr.randn())

<<<<<<< HEAD
def test_sqrt():
    fun = lambda x : 3.0 * np.sqrt(x)
    d_fun = grad(fun)
    check_grads(fun, 10.0*npr.rand())
    check_grads(d_fun, 10.0*npr.rand())
=======
def norm_cdf():

    loc = npr.randn()
    fun = lambda x,loc,scale : 3.0 * sps.norm.cdf(x, loc=loc, scale=scale)
    d_fun = grad(fun)
    check_grads(fun, npr.randn(), loc=npr.randn(), scale=npr.rand())
    check_grads(d_fun, npr.randn(), loc=npr.randn(), scale=npr.rand())
>>>>>>> 85364a7f
<|MERGE_RESOLUTION|>--- conflicted
+++ resolved
@@ -75,18 +75,15 @@
     check_grads(fun, npr.randn())
     check_grads(d_fun, npr.randn())
 
-<<<<<<< HEAD
 def test_sqrt():
     fun = lambda x : 3.0 * np.sqrt(x)
     d_fun = grad(fun)
     check_grads(fun, 10.0*npr.rand())
     check_grads(d_fun, 10.0*npr.rand())
-=======
+
 def norm_cdf():
-
     loc = npr.randn()
     fun = lambda x,loc,scale : 3.0 * sps.norm.cdf(x, loc=loc, scale=scale)
     d_fun = grad(fun)
     check_grads(fun, npr.randn(), loc=npr.randn(), scale=npr.rand())
-    check_grads(d_fun, npr.randn(), loc=npr.randn(), scale=npr.rand())
->>>>>>> 85364a7f
+    check_grads(d_fun, npr.randn(), loc=npr.randn(), scale=npr.rand())